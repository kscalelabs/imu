[package]
name = "hiwonder"
version = "0.6.2"
readme = "README.md"
description = "Interface for interacting with Hiwonder IMUs"
edition = "2021"
authors.workspace = true
repository.workspace = true
license.workspace = true

[dependencies]
serialport = "4.2.0"
imu-traits = "0.0.4"
hiwonder_macros = "0.1.6"
bitflags = "2.9.0"
tracing = "0.1.41"
tracing-subscriber = { version = "0.3.19", features = ["env-filter"] }
clap = { version = "4.5.37", features = ["derive"] }
strum = "0.27.1"
strum_macros = "0.27.1"
<<<<<<< HEAD
chrono = "0.4"
=======
serde = { version = "1.0", features = ["derive"] }


>>>>>>> 10b709fa
[lib]

name = "hiwonder"
crate-type = ["rlib"]<|MERGE_RESOLUTION|>--- conflicted
+++ resolved
@@ -18,13 +18,9 @@
 clap = { version = "4.5.37", features = ["derive"] }
 strum = "0.27.1"
 strum_macros = "0.27.1"
-<<<<<<< HEAD
 chrono = "0.4"
-=======
 serde = { version = "1.0", features = ["derive"] }
 
-
->>>>>>> 10b709fa
 [lib]
 
 name = "hiwonder"
