use clap::Parser;
use hiwonder::{HiwonderReader, ImuReader, Quaternion, Vector3};
use std::io;
use std::thread::sleep;
use std::time::{Duration, Instant};
use tracing_subscriber::EnvFilter;

<<<<<<< HEAD
fn main() -> io::Result<()> {
    tracing_subscriber::fmt()
        .with_env_filter(
            EnvFilter::from_default_env()
                .add_directive("polling=off".parse().unwrap())
                .add_directive("async_io=off".parse().unwrap()),
        )
        .init();

    let (ports_to_try, baud_rate) = if cfg!(target_os = "linux") {
        (vec!["/dev/ttyUSB0"], 230400)
    } else if cfg!(target_os = "macos") {
        // TODO: This is probably not the best way to do this (can only read
        // at baud rate 9600) but it is useful for debugging the numerical
        // values while on a Mac.
        (vec!["/dev/tty.usbserial-110"], 9600)
    } else {
        return Err(io::Error::new(
            io::ErrorKind::NotFound,
            format!("Unsupported OS: {}", std::env::consts::OS),
        ));
    };

    let mut reader = None;
    for port in ports_to_try {
        match HiwonderReader::new(port, baud_rate, Duration::from_secs(1)) {
            Ok(r) => {
                println!("Successfully connected to {}", port);
                reader = Some(r);
                break;
            }
            Err(e) => {
                eprintln!("Failed to connect to {}: {}", port, e);
            }
=======
#[derive(Parser, Debug)]
#[clap(author, version, about, long_about = None)]
struct Args {
    #[clap(short, long, default_value = "/dev/ttyUSB0")]
    device: String,

    #[clap(short, long, default_value_t = 230400)]
    baud_rate: u32,
}

#[derive(Debug, Clone)]
struct SensorFrame {
    accelerometer: Vector3,
    gyroscope: Vector3,
    euler: Vector3,
    quaternion: Quaternion,
    magnetometer: Vector3,
    temperature: f32,
}

impl SensorFrame {
    fn from_data(data: &hiwonder::ImuData) -> Self {
        SensorFrame {
            accelerometer: data.accelerometer.unwrap_or_default(),
            gyroscope: data.gyroscope.unwrap_or_default(),
            euler: data.euler.unwrap_or_default(),
            quaternion: data.quaternion.unwrap_or_default(),
            magnetometer: data.magnetometer.unwrap_or_default(),
            temperature: data.temperature.unwrap_or_default(),
        }
    }

    fn is_duplicate(&self, other: &SensorFrame) -> (bool, Vec<&str>) {
        let mut changed_sensors = Vec::new();

        // Check each sensor independently
        if self.accelerometer != other.accelerometer {
            changed_sensors.push("accel");
        }
        if self.gyroscope != other.gyroscope {
            changed_sensors.push("gyro");
        }
        if self.euler != other.euler {
            changed_sensors.push("euler");
        }
        if self.quaternion != other.quaternion {
            changed_sensors.push("quat");
        }
        if self.magnetometer != other.magnetometer {
            changed_sensors.push("mag");
        }
        if self.temperature != other.temperature {
            changed_sensors.push("temp");
        }

        // If any sensor changed, it's not a duplicate
        (changed_sensors.is_empty(), changed_sensors)
    }
}

#[derive(Debug)]
struct Stats {
    total_readings: u64,
    unique_readings: u64,
    sensor_changes: std::collections::HashMap<String, u64>,
    missed_deadlines: u64,
    start_time: Instant,
}

impl Stats {
    fn new() -> Self {
        let mut sensor_changes = std::collections::HashMap::new();
        sensor_changes.insert("accel".to_string(), 0);
        sensor_changes.insert("gyro".to_string(), 0);
        sensor_changes.insert("euler".to_string(), 0);
        sensor_changes.insert("quat".to_string(), 0);
        sensor_changes.insert("mag".to_string(), 0);
        sensor_changes.insert("temp".to_string(), 0);

        Stats {
            total_readings: 0,
            unique_readings: 0,
            sensor_changes,
            missed_deadlines: 0,
            start_time: Instant::now(),
>>>>>>> 57df9ff2
        }
    }
}

fn main() -> io::Result<()> {
    let args = Args::parse();
    let (port, baud_rate) = (args.device, args.baud_rate);

    println!("Attempting to connect to {} at {} baud...", port, baud_rate);
    let reader = match HiwonderReader::new(&port, baud_rate) {
        Ok(r) => {
            println!("Successfully connected to {}", port);
            r
        }
        Err(e) => {
            return Err(io::Error::new(
                io::ErrorKind::NotFound,
                format!("Failed to connect to {}: {}", port, e),
            ))
        }
    };

    let mut stats = Stats::new();
    let mut prev_frame: Option<SensorFrame> = None;

    println!("Starting IMU readings at 100Hz...");
    println!("Press Ctrl+C to exit\n");

    let hz = 100.0;
    let period = Duration::from_secs_f64(1.0 / hz);
    let mut next_time = Instant::now() + period;

    loop {
        match reader.get_data() {
            Ok(data) => {
                stats.total_readings += 1;
                let current_frame = SensorFrame::from_data(&data);

                // Check for unique reading and track which sensors changed
                let (is_duplicate, changed_sensors) = if let Some(prev) = &prev_frame {
                    current_frame.is_duplicate(prev)
                } else {
                    (false, vec![])
                };

                if !is_duplicate {
                    stats.unique_readings += 1;
                    // Update change counts for each sensor
                    for sensor in &changed_sensors {
                        // Changed to use reference
                        if let Some(count) = stats.sensor_changes.get_mut(*sensor) {
                            *count += 1;
                        }
                    }
                }

                // Update previous frame
                prev_frame = Some(current_frame.clone());

                // Calculate current frequencies
                let runtime = stats.start_time.elapsed().as_secs_f64();
                let raw_rate = stats.total_readings as f64 / runtime;
                let effective_rate = stats.unique_readings as f64 / runtime;

                println!(
                    "acc:   x: {: >10.3} y: {: >10.3} z: {: >10.3}\n\
                    gyro:  x: {: >10.3} y: {: >10.3} z: {: >10.3}\n\
                    angle: x: {: >10.3} y: {: >10.3} z: {: >10.3}\n\
                    quaternion: x: {: >10.3} y: {: >10.3} z: {: >10.3} w: {: >10.3}\n\
                    mag:   x: {: >10.3} y: {: >10.3} z: {: >10.3}\n\
                    temp:  {: >10.3}\n\
                    gravity: x: {: >10.3} y: {: >10.3} z: {: >10.3}\n\
                    Duplicate: {} {}\n\
                    Rate: {:.1} Hz effective ({:.1} Hz raw)\n",
                    current_frame.accelerometer.x,
                    current_frame.accelerometer.y,
                    current_frame.accelerometer.z,
                    current_frame.gyroscope.x,
                    current_frame.gyroscope.y,
                    current_frame.gyroscope.z,
                    current_frame.euler.x,
                    current_frame.euler.y,
                    current_frame.euler.z,
                    current_frame.quaternion.x,
                    current_frame.quaternion.y,
                    current_frame.quaternion.z,
                    current_frame.quaternion.w,
                    current_frame.magnetometer.x,
                    current_frame.magnetometer.y,
                    current_frame.magnetometer.z,
                    current_frame.temperature,
                    data.quaternion
                        .unwrap_or(Quaternion::default())
                        .rotate(Vector3::new(0.0, 0.0, -1.0))
                        .x,
                    data.quaternion
                        .unwrap_or(Quaternion::default())
                        .rotate(Vector3::new(0.0, 0.0, -1.0))
                        .y,
                    data.quaternion
                        .unwrap_or(Quaternion::default())
                        .rotate(Vector3::new(0.0, 0.0, -1.0))
                        .z,
                    is_duplicate,
                    if !is_duplicate {
                        format!("(changed: {})", changed_sensors.join(", "))
                    } else {
                        String::new()
                    },
                    effective_rate,
                    raw_rate
                );
            }
            Err(e) if e.to_string().contains("No new data available") => {}
            Err(e) => {
                eprintln!("Failed to read data: {}", e);
            }
        }

        //Loop Timing Control with Drift Correction
        let now = Instant::now();
        if next_time > now {
            sleep(next_time - now);
        } else {
            // we're behind schedule, don't sleep
            println!("⚠️ Missed target by {:?}", now - next_time);
            stats.missed_deadlines += 1;
        }
        next_time += period;
    }
}<|MERGE_RESOLUTION|>--- conflicted
+++ resolved
@@ -3,44 +3,7 @@
 use std::io;
 use std::thread::sleep;
 use std::time::{Duration, Instant};
-use tracing_subscriber::EnvFilter;
-
-<<<<<<< HEAD
-fn main() -> io::Result<()> {
-    tracing_subscriber::fmt()
-        .with_env_filter(
-            EnvFilter::from_default_env()
-                .add_directive("polling=off".parse().unwrap())
-                .add_directive("async_io=off".parse().unwrap()),
-        )
-        .init();
-
-    let (ports_to_try, baud_rate) = if cfg!(target_os = "linux") {
-        (vec!["/dev/ttyUSB0"], 230400)
-    } else if cfg!(target_os = "macos") {
-        // TODO: This is probably not the best way to do this (can only read
-        // at baud rate 9600) but it is useful for debugging the numerical
-        // values while on a Mac.
-        (vec!["/dev/tty.usbserial-110"], 9600)
-    } else {
-        return Err(io::Error::new(
-            io::ErrorKind::NotFound,
-            format!("Unsupported OS: {}", std::env::consts::OS),
-        ));
-    };
-
-    let mut reader = None;
-    for port in ports_to_try {
-        match HiwonderReader::new(port, baud_rate, Duration::from_secs(1)) {
-            Ok(r) => {
-                println!("Successfully connected to {}", port);
-                reader = Some(r);
-                break;
-            }
-            Err(e) => {
-                eprintln!("Failed to connect to {}: {}", port, e);
-            }
-=======
+
 #[derive(Parser, Debug)]
 #[clap(author, version, about, long_about = None)]
 struct Args {
@@ -126,7 +89,6 @@
             sensor_changes,
             missed_deadlines: 0,
             start_time: Instant::now(),
->>>>>>> 57df9ff2
         }
     }
 }
