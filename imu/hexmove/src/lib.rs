--- conflicted
+++ resolved
@@ -182,13 +182,9 @@
                         retries
                     ));
                 }
-<<<<<<< HEAD
                 println!(
                     "Calibration failed because of high angular variance. Retrying..."
                 );
-=======
-                println!("Calibration failed because of high angular variance. Retrying...");
->>>>>>> 30d77f71
                 continue;
             }
 
@@ -198,11 +194,9 @@
             let z_offset = z_samples.iter().sum::<f32>() / samples as f32;
 
             // Update offsets
-<<<<<<< HEAD
+
             let mut imu_data = self.data.write()?;
-=======
-            let mut imu_data = self.data.write().unwrap();
->>>>>>> 30d77f71
+
             imu_data.x_angle_offset = x_offset;
             imu_data.y_angle_offset = y_offset;
             imu_data.z_angle_offset = z_offset;
