<<<<<<< HEAD
use hiwonder::HiwonderReader;
=======
use hiwonder::{ImuFrequency, IMU};
>>>>>>> 26184932
use std::io;
use std::thread;
use std::time::Duration;

fn main() -> io::Result<()> {
    let reader = HiwonderReader::new("/dev/ttyUSB0", 9600)
        .map_err(|e| io::Error::new(io::ErrorKind::Other, e))?;

    match imu.set_frequency(ImuFrequency::Hz20) {
        Ok(_) => println!("Set frequency to 200hz"),
        Err(e) => println!("Failed to set frequency: {}", e),
    }

    loop {
        match reader.get_data() {
            Ok(data) => {
                println!(
                    "acc:   x: {: >10.3} y: {: >10.3} z: {: >10.3}\n\
                     gyro:  x: {: >10.3} y: {: >10.3} z: {: >10.3}\n\
                     angle: x: {: >10.3} y: {: >10.3} z: {: >10.3}\n\
                     quaternion: x: {: >10.3} y: {: >10.3} z: {: >10.3} w: {: >10.3}",
                    data.accelerometer[0],
                    data.accelerometer[1],
                    data.accelerometer[2],
                    data.gyroscope[0],
                    data.gyroscope[1],
                    data.gyroscope[2],
                    data.angle[0],
                    data.angle[1],
                    data.angle[2],
                    data.quaternion[0],
                    data.quaternion[1],
                    data.quaternion[2],
                    data.quaternion[3],
                );
            }
            Err(e) => eprintln!("Error reading from IMU: {}", e),
        }

        thread::sleep(Duration::from_millis(10));
    }
}<|MERGE_RESOLUTION|>--- conflicted
+++ resolved
@@ -1,17 +1,13 @@
-<<<<<<< HEAD
-use hiwonder::HiwonderReader;
-=======
-use hiwonder::{ImuFrequency, IMU};
->>>>>>> 26184932
+use hiwonder::{ImuFrequency, HiwonderReader};
 use std::io;
 use std::thread;
 use std::time::Duration;
 
 fn main() -> io::Result<()> {
-    let reader = HiwonderReader::new("/dev/ttyUSB0", 9600)
-        .map_err(|e| io::Error::new(io::ErrorKind::Other, e))?;
+    let mut reader =
+        HiwonderReader::new("/dev/ttyUSB0", 9600).map_err(|e| io::Error::new(io::ErrorKind::Other, e))?;
 
-    match imu.set_frequency(ImuFrequency::Hz20) {
+    match reader.set_frequency(ImuFrequency::Hz20) {
         Ok(_) => println!("Set frequency to 200hz"),
         Err(e) => println!("Failed to set frequency: {}", e),
     }
